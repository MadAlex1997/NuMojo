<<<<<<< HEAD
<a name="readme-top"></a>
<!-- add these later -->
<!-- [![MIT License][license-shield]][] -->

<div align="center">
  <!-- If we add a logo in future -->
  <!-- <a href="">
    <img src="" alt="Logo" width="80" height="80">
  </a> -->

  <h1 align="center" font-size>NuMojo</h1>
  <p align="center">
    NuMojo is a library for numerical computing in Mojo 🔥 similar to numpy in Python.
    <br />
    <!-- when we create docs -->
    <!-- <a href="https://github.com/othneildrew/Best-README-Template"><strong>Explore the docs »</strong></a> -->
    <br />
    <!-- <br /> -->
    <!-- <a href="">View Demo</a>
    ·
    <a href="">Report Bug</a>
    ·
    <a href="">Request Feature</a> -->
  </p>
</div>

<details>
  <summary>Table of Contents</summary>
  <ol>
    <li>
      <a href="#about-the-project">About The Project</a>
      <ul>
        <li><a href="#what-numojo-is-not">What Numojo is not</a></li>
      </ul>
    </li>
    <a href="#goals-roadmap">Goals/Roadmap</a>
      <ul>
        <li><a href="#long-term-goals">Long term goals</a></li>
      </ul>
    <li><a href="#usage">Usage</a></li>
    <li><a href="#how-to-install">How to install</a></li>
    <li><a href="#contributing">Contributing</a></li>
    <li><a href="#warnings">Warnings</a></li>
    <li><a href="#license">License</a></li>
    <li><a href="#acknowledgments">Acknowledgments</a></li>
  </ol>
</details>
=======
<br/>
<p align="center">
<!-- If we add a logo in future -->
  <!-- <a href=""> 
    <img src="" alt="Logo" width="200" height="200">
  </a> -->

  <h1 align="center">NuMojo</h1>
  <p align="center">
    NuMojo is a library for numerical computing in Mojo 🔥 similar to numpy in Python.
  </p>
</p>
>>>>>>> a38c6f1c

## About the project
NuMojo intends to capture a wide swath of numerics capability present in the Python packages NumPy, SciPy and Scikit.

NuMojo intends to try and get the most out of the capabilities of Mojo including vectorization, parallelization, and GPU acceleration(once available). Currently, NuMojo extends (most of) the standard library math functions to work on tensor inputs.

NuMojo intends to be a building block for other Mojo packages that need fast math under the hood without the added weight of a ML back and forward propagation system

## What NuMojo is not

NuMojo is not a machine learning library, it will never include back-propagation in the base library.

## Goals / Roadmap

<<<<<<< HEAD
For a detailed roadmap, please refer to the [Roadmap.md](Roadmap.md) file.

Our main goal is to implement a fast, comprehensive numerics library in Mojo. Following are some brief long term goals,

### Long term goals
* Linear Algebra
=======
For a detailed roadmap, please check [here](Roadmap.md)

### Long term goals
* Linear/Tensor Algebra
>>>>>>> a38c6f1c
    * Native array types
    * Vectorized, Parallelized math operations
    * Array manipulation - vstack, slicing, concat etc. 
* Calculus
<<<<<<< HEAD
    * Integration & Derivatives etc
=======
    * Integration
    * Derivates
>>>>>>> a38c6f1c
* Optimizers
* Function approximators

## Usage

For now

```mojo
import numojo
from tensor import Tensor
def main():
    var tens = Tensor[DType.float32](10,10)
    tens=tens+numojo.pi/2
    print(numojo.sin[DType.float32](tens))
```

<<<<<<< HEAD
Please find all the available functions [here](features.md)
=======
Please find all the available functions [here](Features.md)
>>>>>>> a38c6f1c

## How to install

Clone the repository and build

<<<<<<< HEAD
## Contributing
Any contributions you make are **greatly appreciated**.

If you have a suggestion that would make NuMojo better, please fork the repo and create a pull request. You can also simply open an issue with the tag "enhancement".

## Warnings

This library is still very much a work in progress and may change at any time. Also, the standard tensor has many rough edges.

## License

Distributed under the MIT License. See [License](LICENSE) for more information.
=======
## Warnings

This library is still very much a work in progress and may change at any time. Also, the standard tensor has many rough edges.
>>>>>>> a38c6f1c

## Acknowledgements

* Built in native [Mojo](https://github.com/modularml/mojo) created by [Modular](https://github.com/modularml)<|MERGE_RESOLUTION|>--- conflicted
+++ resolved
@@ -1,4 +1,3 @@
-<<<<<<< HEAD
 <a name="readme-top"></a>
 <!-- add these later -->
 <!-- [![MIT License][license-shield]][] -->
@@ -46,57 +45,33 @@
     <li><a href="#acknowledgments">Acknowledgments</a></li>
   </ol>
 </details>
-=======
-<br/>
-<p align="center">
-<!-- If we add a logo in future -->
-  <!-- <a href=""> 
-    <img src="" alt="Logo" width="200" height="200">
-  </a> -->
-
-  <h1 align="center">NuMojo</h1>
-  <p align="center">
-    NuMojo is a library for numerical computing in Mojo 🔥 similar to numpy in Python.
-  </p>
-</p>
->>>>>>> a38c6f1c
 
 ## About the project
 NuMojo intends to capture a wide swath of numerics capability present in the Python packages NumPy, SciPy and Scikit.
 
 NuMojo intends to try and get the most out of the capabilities of Mojo including vectorization, parallelization, and GPU acceleration(once available). Currently, NuMojo extends (most of) the standard library math functions to work on tensor inputs.
+NuMojo intends to try and get the most out of the capabilities of Mojo including vectorization, parallelization, and GPU acceleration(once available). Currently, NuMojo extends (most of) the standard library math functions to work on tensor inputs.
 
 NuMojo intends to be a building block for other Mojo packages that need fast math under the hood without the added weight of a ML back and forward propagation system
 
+## What NuMojo is not
 ## What NuMojo is not
 
 NuMojo is not a machine learning library, it will never include back-propagation in the base library.
 
 ## Goals / Roadmap
 
-<<<<<<< HEAD
 For a detailed roadmap, please refer to the [Roadmap.md](Roadmap.md) file.
 
 Our main goal is to implement a fast, comprehensive numerics library in Mojo. Following are some brief long term goals,
 
 ### Long term goals
 * Linear Algebra
-=======
-For a detailed roadmap, please check [here](Roadmap.md)
-
-### Long term goals
-* Linear/Tensor Algebra
->>>>>>> a38c6f1c
     * Native array types
     * Vectorized, Parallelized math operations
     * Array manipulation - vstack, slicing, concat etc. 
 * Calculus
-<<<<<<< HEAD
     * Integration & Derivatives etc
-=======
-    * Integration
-    * Derivates
->>>>>>> a38c6f1c
 * Optimizers
 * Function approximators
 
@@ -113,17 +88,12 @@
     print(numojo.sin[DType.float32](tens))
 ```
 
-<<<<<<< HEAD
 Please find all the available functions [here](features.md)
-=======
-Please find all the available functions [here](Features.md)
->>>>>>> a38c6f1c
 
 ## How to install
 
 Clone the repository and build
 
-<<<<<<< HEAD
 ## Contributing
 Any contributions you make are **greatly appreciated**.
 
@@ -136,11 +106,6 @@
 ## License
 
 Distributed under the MIT License. See [License](LICENSE) for more information.
-=======
-## Warnings
-
-This library is still very much a work in progress and may change at any time. Also, the standard tensor has many rough edges.
->>>>>>> a38c6f1c
 
 ## Acknowledgements
 
