--- conflicted
+++ resolved
@@ -1,19 +1,3 @@
-<<<<<<< HEAD
-[Discord](https://discord.gg/NcnSH5n26F)
-
-# Purpose
-NuMojo is a library for numerical computing in Mojo similar to numpy in Python
-
-NuMojo extends (most of) the standard library math functions to work on tensor inputs
-
-NuMojo intends to capture a wide swath of numerics capability present in the Python packages numpy,scipy and scikit such as
-
-* Linear/Tensor Algebra
-* Integration
-* Derivatives
-* Optimizers
-* Function approximators
-=======
 <a name="readme-top"></a>
 <!-- add these later -->
 <!-- [![MIT License][license-shield]][] -->
@@ -64,27 +48,19 @@
 
 ## About the project
 NuMojo intends to capture a wide swath of numerics capability present in the Python packages NumPy, SciPy and Scikit.
->>>>>>> f6d721f5
 
 NuMojo intends to try and get the most out of the capabilities of Mojo including vectorization, parallelization, and GPU acceleration(once available). Currently, NuMojo extends (most of) the standard library math functions to work on tensor inputs.
 NuMojo intends to try and get the most out of the capabilities of Mojo including vectorization, parallelization, and GPU acceleration(once available). Currently, NuMojo extends (most of) the standard library math functions to work on tensor inputs.
 
 NuMojo intends to be a building block for other Mojo packages that need fast math under the hood without the added weight of a ML back and forward propagation system
 
-<<<<<<< HEAD
-# What NuMojo is not
-=======
 ## What NuMojo is not
 ## What NuMojo is not
->>>>>>> f6d721f5
 
 NuMojo is not a machine learning library, it will never include back-propagation in the base library.
 
-# How to install
+## Goals / Roadmap
 
-<<<<<<< HEAD
-Clone the repository and build
-=======
 For a detailed roadmap, please refer to the [Roadmap.md](Roadmap.md) file.
 
 Our main goal is to implement a fast, comprehensive numerics library in Mojo. Following are some brief long term goals,
@@ -98,9 +74,8 @@
     * Integration & Derivatives etc
 * Optimizers
 * Function approximators
->>>>>>> f6d721f5
 
-# Usage
+## Usage
 
 For now
 
@@ -113,15 +88,11 @@
     print(numojo.sin[DType.float32](tens))
 ```
 
-<<<<<<< HEAD
-## Available functions include:
-=======
 Please find all the available functions [here](features.md)
 
 ## How to install
->>>>>>> f6d721f5
 
-abs, floor, ceil, trunc, round, roundeven, round_half_down, round_half_up, rsqrt, exp2, exp, log, log2, tanh, reciprocal, acos, asin, atan, cos, sin, tan, acosh, asinh, atanh, cosh, sinh, expm1, log10, log1p, cbrt, pow, mod, mul, sub, add, div, copysign, atan2, hypot, nextafter, scalb, remainder
+Clone the repository and build
 
 ## Contributing
 Any contributions you make are **greatly appreciated**. For more details and guidelines on contributions, please check [here](CONTRIBUTING.md)
