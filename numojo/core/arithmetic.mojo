--- conflicted
+++ resolved
@@ -7,13 +7,9 @@
 
 import math
 import . _math_funcs as _mf
-<<<<<<< HEAD
-from .ndarray import NDArray, NDArrayShape, _get_index
-=======
 from .ndarray import NDArray, NDArrayShape
 from algorithm import parallelize
 from algorithm import Static2DTileUnitFunc as Tile2DFunc
->>>>>>> 44597768
 
 """
 TODO:
@@ -958,10 +954,6 @@
 
     return C
 
-<<<<<<< HEAD
-fn matmul_naive[dtype: DType](inout A: NDArray[dtype], inout B: NDArray[dtype]) raises -> NDArray[dtype]:
-
-=======
 
 fn matmul_parallelized[dtype: DType](A: NDArray[dtype], B: NDArray[dtype]) raises -> NDArray[dtype]:
     alias nelts = simdwidthof[dtype]()
@@ -980,7 +972,6 @@
     return C
 
 fn matmul_naive[dtype: DType](A: NDArray[dtype], B: NDArray[dtype]) raises -> NDArray[dtype]:
->>>>>>> 44597768
     var C: NDArray[dtype] = NDArray[dtype](A.info.shape[0], B.info.shape[1])
 
     for m in range(C.info.shape[0]):
