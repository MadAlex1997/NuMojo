--- conflicted
+++ resolved
@@ -1459,25 +1459,8 @@
     fn __neg__(self) raises -> Self:
         return self * -1.0
 
-<<<<<<< HEAD
-    @always_inline("nodebug")
-    fn __eq__(self, other: Self) raises -> NDArray[DType.bool]:
-        """Check whether two ndarrays are equal.
-        The ndarrays are equal if:
-        (1) The shapes of the ndarrays are the same.
-        (2) The items of the ndarrays are equal.
-        """
-        if self.shape() != other.shape():
-            return False
-        var result: NDArray[DType.bool] = NDArray[DType.bool](self.ndshape)
-        for i in range(self.num_elements()):
-            var temp = self.data.load[width=1](i) == other.data.load[width=1](i)
-            result.data.store[width=1](i, temp)
-        return result
-=======
     fn __eq__(self, other: Self) raises -> NDArray[DType.bool]:
         return math.equal[dtype](self,other)
->>>>>>> 31265c2b
 
     @always_inline("nodebug")
     fn __eq__(self, other: SIMD[dtype, 1]) raises -> NDArray[DType.bool]:
