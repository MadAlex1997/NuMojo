--- conflicted
+++ resolved
@@ -655,164 +655,30 @@
     # default constructor
     @always_inline("nodebug")
     fn __init__(
-<<<<<<< HEAD
-        inout self, *shape: Int, order: String = "C"
-    ) raises:
-        """
-        NDArray initialization for variadic shape.
-
-        Args:
-            shape: Variadic shape.
-            order: Memory order C or F.
-
-        Example:
-            NDArray[DType.int8](3,2,4)
-            Returns an zero array with shape 3 x 2 x 4.
-        """
-        self.ndim = shape.__len__()
-        # I cannot name self.ndshape as self.shape as lsp gives unrecognized variable error
-        self.ndshape = NDArrayShape(shape)
-        self.stride = NDArrayStride(shape, offset=0, order=order)
-        # I gotta make coefficients empty, but let's just keep it like for now
-        self.coefficient = NDArrayStride(shape, offset=0, order=order)
-        self.datatype = dtype
-        self.order = order
-        self.data = DTypePointer[dtype].alloc(self.ndshape.ndsize)
-        memset_zero(self.data, self.ndshape.ndsize)
-
-    @always_inline("nodebug")
-    fn __init__(
-        inout self,
-        shape: List[Int],
-=======
         inout self,
         *shape: Int,
         fill: Scalar[dtype] = Scalar[dtype](0),
         random: Bool = False,
->>>>>>> 92d1624c
         order: String = "C",
     ) raises:
         """
         NDArray initialization for variadic shape with option to fill.
 
         Args:
-<<<<<<< HEAD
-            shape: List of shape.
-=======
             shape: Variadic shape.
             fill: Set all the values to this.
             random: Set values randomly.
->>>>>>> 92d1624c
             order: Memory order C or F.
 
         Example:
             NDArray[DType.float16](VariadicList[Int](3, 2, 4), random=True)
             Returns an array with shape 3 x 2 x 4 and randomly values.
         """
-<<<<<<< HEAD
-        self.ndim = shape.__len__()
-        self.ndshape = NDArrayShape(shape)
-        self.stride = NDArrayStride(shape, offset=0, order=order)
-        self.coefficient = NDArrayStride(shape, offset=0, order=order)
-        self.data = DTypePointer[dtype].alloc(self.ndshape.ndsize)
-        memset_zero(self.data, self.ndshape.ndsize)
-        self.datatype = dtype
-        self.order = order
-
-    @always_inline("nodebug")
-    fn __init__(
-        inout self,
-        shape: VariadicList[Int],
-        order: String = "C",
-    ) raises:
-        """
-        NDArray initialization for variadic shape.
-
-        Args:
-            shape: Variadic List shape.
-            order: Memory order C or F.
-=======
 
         if random == True and fill != 0:
             raise Error(
                 "numojo/core/ndarray:NDArray: __init__(*shape, fill, random)):"
                 " Error if random is true you cannot set a fill value"
-            )
->>>>>>> 92d1624c
-
-        self.ndim = shape.__len__()
-        self.ndshape = NDArrayShape(shape)
-        self.stride = NDArrayStride(shape, offset=0, order=order)
-        self.coefficient = NDArrayStride(shape, offset=0, order=order)
-        self.data = DTypePointer[dtype].alloc(self.ndshape.ndsize)
-        memset_zero(self.data, self.ndshape.ndsize)
-        self.datatype = dtype
-        self.order = order
-<<<<<<< HEAD
-
-    @always_inline("nodebug")
-    fn __init__(
-        inout self,
-        *shape: Int,
-        fill: Scalar[dtype],
-        order: String = "C",
-    ) raises:
-        """
-        NDArray initialization for variadic shape with option to fill.
-
-        Args:
-            shape: Variadic shape.
-            fill: Set all the values to this.
-            order: Memory order C or F.
-
-        Example:
-            NDArray[DType.float16](VariadicList[Int](3, 2, 4), random=True)
-            Returns an array with shape 3 x 2 x 4 and randomly values.
-        """
-        self.ndim = shape.__len__()
-        self.ndshape = NDArrayShape(shape)
-        self.stride = NDArrayStride(shape, offset=0, order=order)
-        self.coefficient = NDArrayStride(shape, offset=0, order=order)
-        self.data = DTypePointer[dtype].alloc(self.ndshape.ndsize)
-        memset_zero(self.data, self.ndshape.ndsize)
-        self.datatype = dtype
-        self.order = order
-        for i in range(self.ndshape.ndsize):
-            self.data[i] = fill
-=======
-        if random:
-            rand[dtype](self.data, self.ndshape.ndsize)
-        else:
-            for i in range(self.ndshape.ndsize):
-                self.data[i] = fill
->>>>>>> 92d1624c
-
-    @always_inline("nodebug")
-    fn __init__(
-        inout self,
-        shape: List[Int],
-        fill: Scalar[dtype] = Scalar[dtype](0),
-        random: Bool = False,
-        order: String = "C",
-    ) raises:
-        """
-        NDArray initialization for variadic shape with option to fill.
-
-        Args:
-            shape: List of shape.
-            fill: Set all the values to this.
-            random: Set values randomly.
-            order: Memory order C or F.
-
-        Example:
-            NDArray[DType.float16](VariadicList[Int](3, 2, 4), random=True)
-            Returns an array with shape 3 x 2 x 4 and randomly values.
-        """
-
-        if random == True and fill != 0:
-            raise Error(
-                "numojo/core/ndarray:NDArray: __init__(List[Int], fill,"
-                " random)): Error if random is true you cannot set a fill value"
             )
 
         self.ndim = shape.__len__()
@@ -832,16 +698,16 @@
     @always_inline("nodebug")
     fn __init__(
         inout self,
-        shape: VariadicList[Int],
+        shape: List[Int],
         fill: Scalar[dtype] = Scalar[dtype](0),
         random: Bool = False,
         order: String = "C",
     ) raises:
         """
-        NDArray initialization for List of shape with option to fill.
+        NDArray initialization for variadic shape with option to fill.
 
         Args:
-            shape: Variadic List of shape.
+            shape: List of shape.
             fill: Set all the values to this.
             random: Set values randomly.
             order: Memory order C or F.
@@ -850,9 +716,10 @@
             NDArray[DType.float16](VariadicList[Int](3, 2, 4), random=True)
             Returns an array with shape 3 x 2 x 4 and randomly values.
         """
+
         if random == True and fill != 0:
             raise Error(
-                "numojo/core/ndarray:NDArray: __init__(VariadicList[Int], fill,"
+                "numojo/core/ndarray:NDArray: __init__(List[Int], fill,"
                 " random)): Error if random is true you cannot set a fill value"
             )
 
@@ -864,42 +731,52 @@
         memset_zero(self.data, self.ndshape.ndsize)
         self.datatype = dtype
         self.order = order
-<<<<<<< HEAD
-        for i in range(self.ndshape.ndsize):
-            self.data[i] = fill
-
-    @always_inline("nodebug")
-    fn __init__(
-        inout self,
-        shape: NDArrayShape,
-        order: String = "C",
-    ) raises:
-        """
-        NDArray initialization for NDArrayShape.
-
-        Args:
-            shape: Variadic shape.
-            order: Memory order C or F.
-
-        Example:
-            NDArray[DType.float16](VariadicList[Int](3, 2, 4), random=True)
-            Returns an array with shape 3 x 2 x 4 and randomly values.
-        """
-        self.ndim = shape.ndlen
-        self.ndshape = NDArrayShape(shape)
-        self.stride = NDArrayStride(shape, order=order)
-        self.coefficient = NDArrayStride(shape, order=order)
-        self.data = DTypePointer[dtype].alloc(self.ndshape.ndsize)
-        memset_zero(self.data, self.ndshape.ndsize)
-        self.datatype = dtype
-        self.order = order
-=======
         if random:
             rand[dtype](self.data, self.ndshape.ndsize)
         else:
             for i in range(self.ndshape.ndsize):
                 self.data[i] = fill
->>>>>>> 92d1624c
+
+    @always_inline("nodebug")
+    fn __init__(
+        inout self,
+        shape: VariadicList[Int],
+        fill: Scalar[dtype] = Scalar[dtype](0),
+        random: Bool = False,
+        order: String = "C",
+    ) raises:
+        """
+        NDArray initialization for List of shape with option to fill.
+
+        Args:
+            shape: Variadic List of shape.
+            fill: Set all the values to this.
+            random: Set values randomly.
+            order: Memory order C or F.
+
+        Example:
+            NDArray[DType.float16](VariadicList[Int](3, 2, 4), random=True)
+            Returns an array with shape 3 x 2 x 4 and randomly values.
+        """
+        if random == True and fill != 0:
+            raise Error(
+                "numojo/core/ndarray:NDArray: __init__(VariadicList[Int], fill,"
+                " random)): Error if random is true you cannot set a fill value"
+            )
+
+        self.ndim = shape.__len__()
+        self.ndshape = NDArrayShape(shape)
+        self.stride = NDArrayStride(shape, offset=0, order=order)
+        self.coefficient = NDArrayStride(shape, offset=0, order=order)
+        self.data = DTypePointer[dtype].alloc(self.ndshape.ndsize)
+        memset_zero(self.data, self.ndshape.ndsize)
+        self.datatype = dtype
+        self.order = order
+        if random:
+            rand[dtype](self.data, self.ndshape.ndsize)
+        else:
+            for i in range(self.ndshape.ndsize):
+                self.data[i] = fill
 
     @always_inline("nodebug")
     fn __init__(
