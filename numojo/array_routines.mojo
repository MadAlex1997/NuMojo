--- conflicted
+++ resolved
@@ -4,13 +4,6 @@
 
 from builtin.math import pow
 
-<<<<<<< HEAD
-################### ARANGE ####################
-fn arange[dtype:DType](
-        start: Scalar[dtype], 
-        stop: Scalar[dtype], 
-        step: Scalar[dtype]) -> Tensor[dtype]:
-=======
 
 # ===------------------------------------------------------------------------===#
 # Arranged Value Tensor generation
@@ -22,7 +15,6 @@
     stop: Scalar[dtype],
     step: Scalar[dtype] = Scalar[dtype](1),
 ) -> Tensor[dtype]:
->>>>>>> a38c6f1c
     """
     Function that computes a series of values starting from "start" to "stop" with given "step" size.
 
@@ -50,15 +42,6 @@
 
 
 # I think defaulting parallelization to False is better
-<<<<<<< HEAD
-#################### LINEAR SPACE ############
-fn linspace[dtype:DType](
-        start: Scalar[dtype], 
-        stop: Scalar[dtype], 
-        num: Int, 
-        endpoint: Bool = True, 
-        parallel: Bool = False) -> Tensor[dtype]:
-=======
 fn linspace[
     dtype: DType
 ](
@@ -68,7 +51,6 @@
     endpoint: Bool = True,
     parallel: Bool = False,
 ) -> Tensor[dtype]:
->>>>>>> a38c6f1c
     """
     Function that computes a series of linearly spaced values starting from "start" to "stop" with given size. Wrapper function for _linspace_serial, _linspace_parallel.
 
@@ -91,20 +73,12 @@
     else:
         return _linspace_serial[dtype](start, stop, num, endpoint)
 
-<<<<<<< HEAD
-fn _linspace_serial[dtype:DType](
-        start: Scalar[dtype], 
-        stop: Scalar[dtype], 
-        num: Int, 
-        endpoint: Bool = True) -> Tensor[dtype]:
-=======
 
 fn _linspace_serial[
     dtype: DType
 ](
     start: Scalar[dtype], stop: Scalar[dtype], num: Int, endpoint: Bool = True
 ) -> Tensor[dtype]:
->>>>>>> a38c6f1c
     """
     Generate a linearly spaced tensor of `num` elements between `start` and `stop` using naive for loop.
 
@@ -134,20 +108,12 @@
 
     return result
 
-<<<<<<< HEAD
-fn _linspace_parallel[dtype:DType](
-        start: Scalar[dtype], 
-        stop: Scalar[dtype], 
-        num: Int, 
-        endpoint: Bool = True) -> Tensor[dtype]:
-=======
 
 fn _linspace_parallel[
     dtype: DType
 ](
     start: Scalar[dtype], stop: Scalar[dtype], num: Int, endpoint: Bool = True
 ) -> Tensor[dtype]:
->>>>>>> a38c6f1c
     """
     Generate a linearly spaced tensor of `num` elements between `start` and `stop` using parallelization.
 
@@ -188,16 +154,6 @@
 
     return result
 
-<<<<<<< HEAD
-#################### LOGSPACE ################
-fn logspace[dtype:DType](
-        start: Scalar[dtype], 
-        stop: Scalar[dtype], 
-        num: Int, 
-        endpoint: Bool = True, 
-        base:Scalar[dtype]=10.0, 
-        parallel: Bool = False) -> Tensor[dtype]:
-=======
 
 # ===------------------------------------------------------------------------===#
 # Logarithmic Spacing Tensor Generation
@@ -212,7 +168,6 @@
     base: Scalar[dtype] = 10.0,
     parallel: Bool = False,
 ) -> Tensor[dtype]:
->>>>>>> a38c6f1c
     """
     Generate a logrithmic spaced tensor of `num` elements between `start` and `stop`. Wrapper function for _logspace_serial, _logspace_parallel functions.
 
@@ -235,14 +190,6 @@
     else:
         return _logspace_serial[dtype](start, stop, num, base, endpoint)
 
-<<<<<<< HEAD
-fn _logspace_serial[dtype:DType](
-        start: Scalar[dtype], 
-        stop: Scalar[dtype], 
-        num: Int, 
-        base:Scalar[dtype], 
-        endpoint: Bool = True) -> Tensor[dtype]:
-=======
 
 fn _logspace_serial[
     dtype: DType
@@ -253,7 +200,6 @@
     base: Scalar[dtype],
     endpoint: Bool = True,
 ) -> Tensor[dtype]:
->>>>>>> a38c6f1c
     """
     Generate a logarithmic spaced tensor of `num` elements between `start` and `stop` using naive for loop.
 
@@ -282,14 +228,6 @@
             result[i] = base ** (start + step * i)
     return result
 
-<<<<<<< HEAD
-fn _logspace_parallel[dtype:DType](
-        start: Scalar[dtype], 
-        stop: Scalar[dtype], 
-        num: Int, 
-        base:Scalar[dtype], 
-        endpoint: Bool = True) -> Tensor[dtype]:
-=======
 
 fn _logspace_parallel[
     dtype: DType
@@ -300,7 +238,6 @@
     base: Scalar[dtype],
     endpoint: Bool = True,
 ) -> Tensor[dtype]:
->>>>>>> a38c6f1c
     """
     Generate a logarithmic spaced tensor of `num` elements between `start` and `stop` using parallelization.
 
@@ -339,14 +276,6 @@
 
     return result
 
-<<<<<<< HEAD
-# ! Outputs wrong values for Integer type, works fine for float type. 
-fn geomspace[dtype:DType](
-        start: Scalar[dtype], 
-        stop: Scalar[dtype], 
-        num: Int, 
-        endpoint: Bool = True) -> Tensor[dtype]:
-=======
 
 # ! Outputs wrong values for Integer type, works fine for float type.
 fn geomspace[
@@ -354,7 +283,6 @@
 ](
     start: Scalar[dtype], stop: Scalar[dtype], num: Int, endpoint: Bool = True
 ) raises -> Tensor[dtype]:
->>>>>>> a38c6f1c
     """
     Generate a tensor of `num` elements between `start` and `stop` in a geometric series.
 
@@ -392,11 +320,6 @@
         for i in range(num):
             result[i] = a * r**i
         return result
-<<<<<<< HEAD
-    
-fn zeros[dtype:DType](
-        *shape:Int) -> Tensor[dtype]:
-=======
 
 
 # ===------------------------------------------------------------------------===#
@@ -405,7 +328,6 @@
 
 
 fn zeros[dtype: DType](*shape: Int) -> Tensor[dtype]:
->>>>>>> a38c6f1c
     """
     Generate a tensor of zeros with given shape.
 
@@ -421,15 +343,8 @@
     var tens_shape: VariadicList[Int] = shape
     return Tensor[dtype](tens_shape)
 
-<<<<<<< HEAD
-fn eye[dtype:DType](
-        N:Int, 
-        M:Int, 
-        k:Int=0) -> Tensor[dtype]:
-=======
 
 fn eye[dtype: DType](N: Int, M: Int) -> Tensor[dtype]:
->>>>>>> a38c6f1c
     """
     Return a 2-D Tensor with ones on the diagonal and zeros elsewhere.
 
@@ -459,13 +374,8 @@
             continue
     return result
 
-<<<<<<< HEAD
-fn identity[dtype:DType](
-        n:Int) -> Tensor[dtype]:
-=======
 
 fn identity[dtype: DType](n: Int) -> Tensor[dtype]:
->>>>>>> a38c6f1c
     """
     Generate an identity matrix of size N x N.
 
@@ -481,12 +391,7 @@
     return eye[dtype](n, n)
 
 
-<<<<<<< HEAD
-fn ones[dtype:DType](
-        *shape:Int) -> Tensor[dtype]:
-=======
 fn ones[dtype: DType](*shape: Int) -> Tensor[dtype]:
->>>>>>> a38c6f1c
     """
     Generate a tensor of ones with given shape filled with ones.
 
@@ -502,14 +407,8 @@
     var tens_shape: VariadicList[Int] = shape
     return Tensor[dtype](tens_shape, Scalar[dtype](1))
 
-<<<<<<< HEAD
-fn fill[dtype:DType,
-        fill_value:Scalar[dtype]
-        ](*shape:Int) -> Tensor[dtype]:
-=======
 
 fn fill[dtype: DType](fill_value: Scalar[dtype], *shape: Int) -> Tensor[dtype]:
->>>>>>> a38c6f1c
     """
     Generate a tensor of `fill_value` with given shape.
 
@@ -526,16 +425,10 @@
     var tens_shape: VariadicList[Int] = shape
     return Tensor[dtype](tens_shape, fill_value)
 
-<<<<<<< HEAD
-fn fill[dtype:DType](
-        shape:VariadicList[Int], 
-        fill_value:Scalar[dtype]) -> Tensor[dtype]:
-=======
 
 fn fill[
     dtype: DType
 ](fill_value: Scalar[dtype], shape: VariadicList[Int]) -> Tensor[dtype]:
->>>>>>> a38c6f1c
     """
     Generate a tensor of `fill_value` with given shape.
 
