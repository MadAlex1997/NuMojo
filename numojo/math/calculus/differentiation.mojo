# ===----------------------------------------------------------------------=== #
# implements basic Integral functions
# Last updated: 2024-07-02
# ===----------------------------------------------------------------------=== #

import math
import .. math_funcs as _mf
import ... core as core
from ...core.ndarray import NDArray, NDArrayShape
from ...core.utility_funcs import is_inttype, is_floattype

"""TODO: 
1) add a Variant[NDArray, Scalar, ...] to include all possibilities
2) add edge_order
"""


fn gradient[
    dtype: DType
](x: NDArray[dtype], spacing: Scalar[dtype]) raises -> NDArray[dtype]:
    """
    Compute the integral of y over x using the trapezoidal rule.

    Parameters:
        dtype: Input data type.

    Args:
        x: An array.
        spacing: An array of the same shape as x containing the spacing between adjacent elements.

    Constraints:
        `fdtype` must be a floating-point type if `idtype` is not a floating-point type.

    Returns:
        The integral of y over x using the trapezoidal rule.
    """
    # var result: NDArray[dtype] = NDArray[dtype](x.shape(), random=False)
    # var space: NDArray[dtype] =  NDArray[dtype](x.shape(), random=False)
    # if spacing.isa[NDArray[dtype]]():
    #     for i in range(x.num_elements()):
    #         space[i] = spacing._get_ptr[NDArray[dtype]]()[][i].cast[dtype]()

    # elif spacing.isa[Scalar[dtype]]():
    #     var int: Scalar[dtype] = spacing._get_ptr[Scalar[dtype]]()[]
    #     space = numojo.arange[dtype, dtype](1, x.num_elements(), step=int)

    var result: NDArray[dtype] = NDArray[dtype](x.shape(), random=False)
    var space: NDArray[dtype] = core.arange[dtype](
        1, x.num_elements() + 1, step=spacing.cast[dtype]()
    )
<<<<<<< HEAD
    var hu: Scalar[out_dtype] = space.get_scalar(1)
    var hd: Scalar[out_dtype] = space.get_scalar(0)
    result.store(
        0,
        (x.get_scalar(1).cast[out_dtype]() - x.get_scalar(0).cast[out_dtype]())
        / (hu - hd),
    )

    hu = space.get_scalar(x.num_elements() - 1)
    hd = space.get_scalar(x.num_elements() - 2)
    result.store(
        x.num_elements() - 1,
        (
            x.get_scalar(x.num_elements() - 1).cast[out_dtype]()
            - x.get_scalar(x.num_elements() - 2).cast[out_dtype]()
        )
        / (hu - hd),
    )

    for i in range(1, x.num_elements() - 1):
        var hu: Scalar[out_dtype] = space.get_scalar(i + 1) - space.get_scalar(
            i
        )
        var hd: Scalar[out_dtype] = space.get_scalar(i) - space.get_scalar(
            i - 1
        )
        var fi: Scalar[out_dtype] = (
            hd**2 * x.get_scalar(i + 1).cast[out_dtype]()
            + (hu**2 - hd**2) * x.get_scalar(i).cast[out_dtype]()
            - hu**2 * x.get_scalar(i - 1).cast[out_dtype]()
=======
    var hu: Scalar[dtype] = space.get_scalar(1)
    var hd: Scalar[dtype] = space.get_scalar(0)
    result.store(0, (x.get_scalar(1).cast[dtype]() - x.get_scalar(0).cast[dtype]()) / (hu - hd))

    hu = space.get_scalar(x.num_elements() - 1)
    hd = space.get_scalar(x.num_elements() - 2)
    result.store(x.num_elements() - 1, (
        x.get_scalar(x.num_elements() - 1).cast[dtype]()
        - x.get_scalar(x.num_elements() - 2).cast[dtype]()
    ) / (hu - hd))

    for i in range(1, x.num_elements() - 1):
        var hu: Scalar[dtype] = space.get_scalar(i + 1) - space.get_scalar(i)
        var hd: Scalar[dtype] = space.get_scalar(i) - space.get_scalar(i - 1)
        var fi: Scalar[dtype] = (
            hd**2 * x.get_scalar(i + 1).cast[dtype]()
            + (hu**2 - hd**2) * x.get_scalar(i).cast[dtype]()
            - hu**2 * x.get_scalar(i - 1).cast[dtype]()
>>>>>>> 413ca6d5
        ) / (hu * hd * (hu + hd))
        result.store(i, fi)

    return result<|MERGE_RESOLUTION|>--- conflicted
+++ resolved
@@ -48,7 +48,6 @@
     var space: NDArray[dtype] = core.arange[dtype](
         1, x.num_elements() + 1, step=spacing.cast[dtype]()
     )
-<<<<<<< HEAD
     var hu: Scalar[out_dtype] = space.get_scalar(1)
     var hd: Scalar[out_dtype] = space.get_scalar(0)
     result.store(
@@ -79,26 +78,6 @@
             hd**2 * x.get_scalar(i + 1).cast[out_dtype]()
             + (hu**2 - hd**2) * x.get_scalar(i).cast[out_dtype]()
             - hu**2 * x.get_scalar(i - 1).cast[out_dtype]()
-=======
-    var hu: Scalar[dtype] = space.get_scalar(1)
-    var hd: Scalar[dtype] = space.get_scalar(0)
-    result.store(0, (x.get_scalar(1).cast[dtype]() - x.get_scalar(0).cast[dtype]()) / (hu - hd))
-
-    hu = space.get_scalar(x.num_elements() - 1)
-    hd = space.get_scalar(x.num_elements() - 2)
-    result.store(x.num_elements() - 1, (
-        x.get_scalar(x.num_elements() - 1).cast[dtype]()
-        - x.get_scalar(x.num_elements() - 2).cast[dtype]()
-    ) / (hu - hd))
-
-    for i in range(1, x.num_elements() - 1):
-        var hu: Scalar[dtype] = space.get_scalar(i + 1) - space.get_scalar(i)
-        var hd: Scalar[dtype] = space.get_scalar(i) - space.get_scalar(i - 1)
-        var fi: Scalar[dtype] = (
-            hd**2 * x.get_scalar(i + 1).cast[dtype]()
-            + (hu**2 - hd**2) * x.get_scalar(i).cast[dtype]()
-            - hu**2 * x.get_scalar(i - 1).cast[dtype]()
->>>>>>> 413ca6d5
         ) / (hu * hd * (hu + hd))
         result.store(i, fi)
 
