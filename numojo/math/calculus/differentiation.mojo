# ===----------------------------------------------------------------------=== #
# implements basic Integral functions
# Last updated: 2024-07-02
# ===----------------------------------------------------------------------=== #

import math
import .. math_funcs as _mf
import ... core as core
from ...core.ndarray import NDArray, NDArrayShape
from ...core.utility_funcs import is_inttype, is_floattype

"""TODO: 
1) add a Variant[NDArray, Scalar, ...] to include all possibilities
2) add edge_order
"""


fn gradient[
    dtype: DType
](x: NDArray[dtype], spacing: Scalar[dtype]) raises -> NDArray[dtype]:
    """
    Compute the gradient of y over x using the trapezoidal rule.

    Parameters:
        dtype: Input data type.

    Args:
        x: An array.
        spacing: An array of the same shape as x containing the spacing between adjacent elements.

    Constraints:
        `fdtype` must be a floating-point type if `idtype` is not a floating-point type.

    Returns:
        The integral of y over x using the trapezoidal rule.
    """

<<<<<<< HEAD
    var result: NDArray[dtype] = NDArray[dtype](x.shape(), random=False)
=======
    var result: NDArray[dtype] = NDArray[dtype](x.shape())
>>>>>>> dc2d1424
    var space: NDArray[dtype] = core.arange[dtype](
        1, x.num_elements() + 1, step=spacing
    )
    var hu: Scalar[dtype] = space.get_scalar(1)
    var hd: Scalar[dtype] = space.get_scalar(0)
    result.store(
        0,
        (x.get_scalar(1) - x.get_scalar(0)) / (hu - hd),
    )

    hu = space.get_scalar(x.num_elements() - 1)
    hd = space.get_scalar(x.num_elements() - 2)
    result.store(
        x.num_elements() - 1,
        (
            x.get_scalar(x.num_elements() - 1)
            - x.get_scalar(x.num_elements() - 2)
        )
        / (hu - hd),
    )

    for i in range(1, x.num_elements() - 1):
        var hu: Scalar[dtype] = space.get_scalar(i + 1) - space.get_scalar(i)
        var hd: Scalar[dtype] = space.get_scalar(i) - space.get_scalar(i - 1)
        var fi: Scalar[dtype] = (
            hd**2 * x.get_scalar(i + 1)
            + (hu**2 - hd**2) * x.get_scalar(i)
            - hu**2 * x.get_scalar(i - 1)
        ) / (hu * hd * (hu + hd))
        result.store(i, fi)

    return result<|MERGE_RESOLUTION|>--- conflicted
+++ resolved
@@ -35,11 +35,7 @@
         The integral of y over x using the trapezoidal rule.
     """
 
-<<<<<<< HEAD
-    var result: NDArray[dtype] = NDArray[dtype](x.shape(), random=False)
-=======
     var result: NDArray[dtype] = NDArray[dtype](x.shape())
->>>>>>> dc2d1424
     var space: NDArray[dtype] = core.arange[dtype](
         1, x.num_elements() + 1, step=spacing
     )
