--- conflicted
+++ resolved
@@ -5,12 +5,8 @@
 """
 
 from .core import *
-<<<<<<< HEAD
-from .math import *
-=======
 from .statistics import *
 from .core.datatypes import *
->>>>>>> dc60036a
 
 # from  .comparison import *
 # from .tensor_func_bit_ops import * #Doesn't work yet due to type issues
