import numojo as nm
from time import now
from python import Python, PythonObject
from utils_for_test import check, check_is_close
from testing.testing import assert_raises


def test_list_creation_methods():
    var np = Python.import_module("numpy")
    var fill_val: Scalar[nm.i32] = 5
    check(
        nm.NDArray(5, 5, 5, fill=fill_val),
        np.zeros([5, 5, 5], dtype=np.float64) + 5,
        "*shape broken",
    )
    check(
        nm.NDArray(List[Int](5, 5, 5), fill=fill_val),
        np.zeros([5, 5, 5], dtype=np.float64) + 5,
        "List[int] shape broken",
    )
    check(
        nm.NDArray(VariadicList[Int](5, 5, 5), fill=fill_val),
        np.zeros([5, 5, 5], dtype=np.float64) + 5,
        "VariadicList[Int] shape broken",
    )
    check(
        nm.NDArray(nm.NDArrayShape(5, 5, 5), fill=fill_val),
        np.zeros([5, 5, 5], dtype=np.float64) + 5,
        "NDArrayShape shape broken",
    )
    # with assert_raises(
    #     contains="Error if random is true you cannot set a fill value"
    # ):
    #     _ = nm.NDArray(nm.NDArrayShape(5, 5, 5), fill=fill_val)


def test_arange():
    var np = Python.import_module("numpy")
    check(
        nm.arange[nm.i64](0, 100),
        np.arange(0, 100, dtype=np.int64),
        "Arange is broken",
    )
    check(
        nm.arange[nm.f64](0, 100),
        np.arange(0, 100, dtype=np.float64),
        "Arange is broken",
    )


def test_linspace():
    var np = Python.import_module("numpy")
    check(
        nm.linspace[nm.f64](0, 100),
        np.linspace(0, 100, dtype=np.float64),
        "Linspace is broken",
    )


def test_logspace():
    var np = Python.import_module("numpy")
    check_is_close(
        nm.logspace[nm.f64](0, 100, 5),
        np.logspace(0, 100, 5, dtype=np.float64),
        "Logspace is broken",
    )


def test_geomspace():
    var np = Python.import_module("numpy")
    check_is_close(
        nm.geomspace[nm.f64](1, 100, 5),
        np.geomspace(1, 100, 5, dtype=np.float64),
        "Logspace is broken",
    )


def test_zeros():
    var np = Python.import_module("numpy")
    check(
        nm.zeros[nm.f64](10, 10, 10, 10),
        np.zeros((10, 10, 10, 10), dtype=np.float64),
        "Zeros is broken",
    )


def test_ones():
    var np = Python.import_module("numpy")
    check(
        nm.ones[nm.f64](10, 10, 10, 10),
        np.ones((10, 10, 10, 10), dtype=np.float64),
        "Ones is broken",
    )


def test_full():
    var np = Python.import_module("numpy")
    check(
        nm.full[nm.f64](10, 10, 10, 10, fill_value=10),
        np.full((10, 10, 10, 10), 10, dtype=np.float64),
        "Full is broken",
    )


def test_identity():
    var np = Python.import_module("numpy")
    check(
        nm.identity[nm.i64](100),
        np.identity(100, dtype=np.int64),
        "Identity is broken",
    )


def test_eye():
    var np = Python.import_module("numpy")
<<<<<<< HEAD
    check(nm.eye[nm.i64](100,100),np.eye(100,100,dtype=np.int64),"Eye is broken")

def test_diagflat():
    var np = Python.import_module("numpy")
    var temp = nm.arange[nm.i64](1, 10, 10)
    temp.reshape(3,3)
    check(nm.diagflat[nm.i64](nm),np.diagflat(np.arange(1,10,10).reshape(3,3),"Diagflat is broken")
=======
    check(
        nm.eye[nm.i64](100, 100),
        np.eye(100, 100, dtype=np.int64),
        "Eye is broken",
    )

>>>>>>> dc2d1424

def main():
    # var np = Python.import_module("numpy")
    # var arr = nm.arange[nm.f64](0, 100)
    # arr.reshape(10, 10)
    # var np_arr = np.arange(0, 100).reshape(10, 10)
    var np = Python.import_module("numpy")
    var fill_val: Scalar[nm.i32] = 5
    print(nm.NDArray(5, 5, 5, fill=fill_val).shape())
    print(np.zeros([5, 5, 5], dtype=np.float64).fill(5))
    # Arange like flat arrays
    # check(nm.arange[nm.i64](0,100),np.arange(0,100,dtype=np.int64),"Arange is broken")
    # check(nm.linspace[nm.i64](0,100),np.linspace(0,100,dtype=np.float64),"Linspace is broken")
    # check_is_close(nm.logspace[nm.i64](0,100,5),np.logspace(0,100,5,dtype=np.float64),"Logspace is broken")
    # check_is_close(nm.geomspace[nm.i64](1,100,5),np.geomspace(1,100,5,dtype=np.float64),"Logspace is broken")
    # print((arr@arr).to_numpy()-np.matmul(np_arr,np_arr))
<<<<<<< HEAD
    print(nm.matmul_naive[nm.f64](arr,arr).to_numpy())#-np.matmul(np_arr,np_arr))
    print(np.matmul(np_arr,np_arr)) # # Basic ND arrays
=======
    # print(
    #     nm.matmul_naive[nm.f64](arr, arr).to_numpy()
    # )  # -np.matmul(np_arr,np_arr))
    # print(np.matmul(np_arr, np_arr))
    # # Basic ND arrays
>>>>>>> dc2d1424
    # print(nm.sin[nm.f64](nm.arange[nm.f64](0,15)))
    # print( np.sin(np.arange(0,15, dtype=np.float64)))
    # check(nm.zeros[nm.f64](10,10,10,10),np.zeros((10,10,10,10),dtype=np.float64),"Zeros is broken")
    # check(nm.ones[nm.f64](10,10,10,10),np.ones((10,10,10,10),dtype=np.float64),"Ones is broken")
    # check(nm.full[nm.f64](10,10,10,10,fill_value=10),np.full((10,10,10,10),10,dtype=np.float64),"Full is broken")

    # # 2d Linalg related arrays

    # check(nm.identity[nm.i64](100),np.identity(100,dtype=np.int64),"Identity is broken")
    # check(nm.eye[nm.i64](100,100),np.eye(100,100,dtype=np.int64),"Eye is broken")<|MERGE_RESOLUTION|>--- conflicted
+++ resolved
@@ -113,7 +113,6 @@
 
 def test_eye():
     var np = Python.import_module("numpy")
-<<<<<<< HEAD
     check(nm.eye[nm.i64](100,100),np.eye(100,100,dtype=np.int64),"Eye is broken")
 
 def test_diagflat():
@@ -121,14 +120,6 @@
     var temp = nm.arange[nm.i64](1, 10, 10)
     temp.reshape(3,3)
     check(nm.diagflat[nm.i64](nm),np.diagflat(np.arange(1,10,10).reshape(3,3),"Diagflat is broken")
-=======
-    check(
-        nm.eye[nm.i64](100, 100),
-        np.eye(100, 100, dtype=np.int64),
-        "Eye is broken",
-    )
-
->>>>>>> dc2d1424
 
 def main():
     # var np = Python.import_module("numpy")
@@ -145,16 +136,8 @@
     # check_is_close(nm.logspace[nm.i64](0,100,5),np.logspace(0,100,5,dtype=np.float64),"Logspace is broken")
     # check_is_close(nm.geomspace[nm.i64](1,100,5),np.geomspace(1,100,5,dtype=np.float64),"Logspace is broken")
     # print((arr@arr).to_numpy()-np.matmul(np_arr,np_arr))
-<<<<<<< HEAD
     print(nm.matmul_naive[nm.f64](arr,arr).to_numpy())#-np.matmul(np_arr,np_arr))
     print(np.matmul(np_arr,np_arr)) # # Basic ND arrays
-=======
-    # print(
-    #     nm.matmul_naive[nm.f64](arr, arr).to_numpy()
-    # )  # -np.matmul(np_arr,np_arr))
-    # print(np.matmul(np_arr, np_arr))
-    # # Basic ND arrays
->>>>>>> dc2d1424
     # print(nm.sin[nm.f64](nm.arange[nm.f64](0,15)))
     # print( np.sin(np.arange(0,15, dtype=np.float64)))
     # check(nm.zeros[nm.f64](10,10,10,10),np.zeros((10,10,10,10),dtype=np.float64),"Zeros is broken")
@@ -164,4 +147,5 @@
     # # 2d Linalg related arrays
 
     # check(nm.identity[nm.i64](100),np.identity(100,dtype=np.int64),"Identity is broken")
+    # check(nm.eye[nm.i64](100,100),np.eye(100,100,dtype=np.int64),"Eye is broken")
     # check(nm.eye[nm.i64](100,100),np.eye(100,100,dtype=np.int64),"Eye is broken")